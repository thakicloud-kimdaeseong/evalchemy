# LLM Benchmark Reproduction Results

| Benchmark   | Tester  | Model                                   | Metric/Score                  | Our Results | Reported Results | Reported Results Source             |
|-------------|---------|-----------------------------------------|-------------------------------|-------------|------------------|-------------------------------------|
| Alpaca Eval | Etash   | Meta LLama 3 8b Instruct                | win_rate                      | 24.04       | 22.57            |                                     |
|             |         |                                         | standard_error                | 1.27        | 1.26             |                                     |
|             |         |                                         | avg_length                    | 1937        | 1899             |                                     |
|             |         |                                         | length_controlled_winrate     | 24.24       | 22.92            |                                     |
| HumanEval   | Etash   | DeepSeek Coder 6.7B Instruct            | Python                        | 0.798       | 78.9%            |                                     |
|             |         |                                         | Bash                          | 0.354       | 36.7%            |                                     |
| MBPP        | Etash   | DeepSeek Coder 6.7B Instruct            | pass@1                        | 0.64        | 65.4%            |                                     |
| RepoBench   | Negin   | StarCoder                               | EM (cross_file_first)         | 28.0        | 28.0             |                                     |
|             |         |                                         | ES (cross_file_first)         | 67.37       | 69.6             |                                     |
|             |         |                                         | EM (cross_file_random)        | 37.08       | 37.3             |                                     |
|             |         |                                         | ES (cross_file_random)        | 71.28       | 73.69            |                                     |
|             |         |                                         | EM (in_file)                  | 34.17       | 33.8             |                                     |
|             |         |                                         | ES (in_file)                  | 70.46       | 72.37            |                                     |
|             |         |                                         | EM (weighted avg)             | 31.69       | 31.69            |                                     |
|             |         |                                         | ES (weighted avg)             | 69.09       | 71.2             |                                     |
|             |         | Codegen-350M-mono                       | EM (cross_file_first)         | 15.27       | 15.14            |                                     |
|             |         |                                         | ES (cross_file_first)         | 58.03       | 60.1             |                                     |
|             |         |                                         | EM (cross_file_random)        | 27.7        | 27.7             |                                     |
|             |         |                                         | ES (cross_file_random)        | 67.33       | 68.9             |                                     |
|             |         |                                         | EM (in_file)                  | 25.11       | 25.2             |                                     |
|             |         |                                         | ES (in_file)                  | 66.28       | 67.8             |                                     |
|             |         |                                         | EM (weighted avg)             | 22.12       | 20.7             |                                     |
|             |         |                                         | ES (weighted avg)             | 62.9        | 64.2             |                                     |
|             |         | Codegen-2B-mono                         | EM (cross_file_first)         | 22.12       | 22.1             |                                     |
|             |         |                                         | ES (cross_file_first)         | 62.9        | 64.9             |                                     |
|             |         |                                         | EM (cross_file_random)        | 34.18       | 34.4             |                                     |
|             |         |                                         | ES (cross_file_random)        | 71.12       | 72.6             |                                     |
|             |         |                                         | EM (in_file)                  | 31.14       | 31.2             |                                     |
|             |         |                                         | ES (in_file)                  | 69.61       | 70.93            |                                     |
|             |         |                                         | EM (weighted avg)             | 27.26       | 27.3             |                                     |
|             |         |                                         | ES (weighted avg)             | 66.57       | 68.3             |                                     |
|             |         | Codegen-6B-mono                         | EM (cross_file_first)         | 26.81       | 26.9             |                                     |
|             |         |                                         | ES (cross_file_first)         | 66.23       | 67.9             |                                     |
|             |         |                                         | EM (cross_file_random)        | 38.28       | 38.3             |                                     |
|             |         |                                         | ES (cross_file_random)        | 73.34       | 74.5             |                                     |
|             |         |                                         | EM (in_file)                  | 34.9        | 34.96            |                                     |
|             |         |                                         | ES (in_file)                  | 71.21       | 72.59            |                                     |
|             |         |                                         | EM (weighted avg)             | 31.56       | 31.67            |                                     |
|             |         |                                         | ES (weighted avg)             | 69.16       | 70.68            |                                     |
| MTBench     | Etash   | stabilityai/stablelm-tuned-alpha-7b     |                               | 1.0         | 2.75             |                                     |
|             |         | Nexusflow/Starling-LM-7B-beta           |                               | 7.69        | 8.12             |                                     |
|             |         | mistralai/Mistral-7B-Instruct-v0.1      |                               | 6.65        | 6.84             |                                     |
|             |         | databricks/dolly-v2-12b                 |                               | 1.087       | 3.28             |                                     |
| WildBench   | Etash   | princeton-nlp/gemma-2-9b-it-SimPO       |                               | 5.083       | 5.33             |                                     |
|             |         | meta-llama/Meta-Llama-3-8B-Instruct     |                               | 3.27        | 2.92             |                                     |
| IFEval      | Negin   | meta-llama/Llama-3.1-8B-Instruct        |                               | 79.1        | 80.4             |                                     |
| ZeroEval    | Negin   | meta-llama/Llama-3.1-8B-Instruct        | crux                          | 40.75       | 39.88            |                                     |
|             |         |                                         | math-l5                       | 24.69       | 22.19            |                                     |
|             |         |                                         | zebra                         | 11.70       | 12.8             |                                     |
| MixEval     | Negin   | Meta-Llama-3-8B-Instruct                | overall                       | 73.0        | 75.0             |                                     |
|             |         |                                         | TriviaQA                      | 67.5        | 71.7             |                                     |
|             |         |                                         | MMLU                          | 71.3        | 71.9             |                                     |
|             |         |                                         | HellaSwag                     | 66.3        | 65.7             |                                     |
| AMC23       | Ryan    | Qwen/Qwen2.5-Math-1.5B-Instruct         | accuracy                      | 24/40       | 24/40            | [Qwen2.5-Math Paper](https://arxiv.org/abs/2409.12122v1) Table 5 |
| AIME24      | Ryan    | Qwen/Qwen2.5-Math-1.5B-Instruct         | accuracy                      | 3/30        | 3/30             | [Qwen2.5-Math Paper](https://arxiv.org/abs/2409.12122v1) Table 5 |
|             |         | Qwen/Qwen2.5-32B-Instruct               | accuracy                      | 6/30        | 5/30             | [Sky-T1 Blog Post](https://novasky-ai.github.io/posts/sky-t1/) |
|             |         | Qwen/QwQ-32B-Preview                    | accuracy                      | 13/30       | 15/30            | [Sky-T1 Blog Post](https://novasky-ai.github.io/posts/sky-t1/) |
|             |         | NovaSky-AI/Sky-T1-32B-Preview           | accuracy                      | 13/30       | 13/30            | [Sky-T1 Blog Post](https://novasky-ai.github.io/posts/sky-t1/) |
| MATH500     | Ryan    | Qwen/Qwen2.5-32B-Instruct               | accuracy                      | 78.6        | 76.2             | [Sky-T1 Blog Post](https://novasky-ai.github.io/posts/sky-t1/) |
|             |         | NovaSky-AI/Sky-T1-32B-Preview           | accuracy                      | 84.0        | 82.4             | [Sky-T1 Blog Post](https://novasky-ai.github.io/posts/sky-t1/) |
|             |         | Qwen/QwQ-32B-Preview                    | accuracy                      | 83.6        | 85.4             | [Sky-T1 Blog Post](https://novasky-ai.github.io/posts/sky-t1/) |
| BigCodeBench| Marianna| Qwen/Qwen2.5-14B-Instruct               | instruct (pass@1)             | 41.5        | 39.8             |                                     |
|             |         |                                         | complete (pass@1)             | 52.6        | 52.2             |                                     |
|             |         | meta-llama/Meta-Llama-3.1-8B-Instruct   | instruct (pass@1)             | 30.7        | 32.8             |                                     |
|             |         |                                         | complete (pass@1)             | 41.9        | 40.5             |                                     |
|             |         | Qwen/Qwen2.5-7B-Instruct                | instruct (pass@1)             | 35.2        | 37.6             |                                     |
|             |         |                                         | complete (pass@1)             | 46.7        | 46.1             |                                     |
<<<<<<< HEAD
| LiveBench   | Negin   | Meta-Llama-3-8B-Instruct                | global_average                | 24.99       | 26.74            | https://livebench.ai/#/?q=3.1
=======
|HumanEvalPlus| Sedrick | mistralai/Mistral-7B-Instruct-v0.2      | accuracy (pass@1)             | 27.44       | 36.0             | [EvalPlus Leaderboard](https://evalplus.github.io/leaderboard.html) |
|             |         | meta-llama/Llama-3.1-8B-Instruct        | accuracy (pass@1)             | 62.2        | 62.8             | [EvalPlus Leaderboard](https://evalplus.github.io/leaderboard.html) |
|             |         | google/codegemma-7b-it                  | accuracy (pass@1)             | 36.6        | 51.8             | [EvalPlus Leaderboard](https://evalplus.github.io/leaderboard.html) |
| MBPPPlus    | Sedrick | mistralai/Mistral-7B-Instruct-v0.2      | accuracy (pass@1)             | 43.9        | 37.0             | [EvalPlus Leaderboard](https://evalplus.github.io/leaderboard.html) |
|             |         | meta-llama/Llama-3.1-8B-Instruct        | accuracy (pass@1)             | 58.7        | 55.6             | [EvalPlus Leaderboard](https://evalplus.github.io/leaderboard.html) |
|             |         | google/codegemma-7b-it                  | accuracy (pass@1)             | 56.6        | 56.9             | [EvalPlus Leaderboard](https://evalplus.github.io/leaderboard.html) |
|LiveCodeBench| Negin   | deepseek-ai/DeepSeek-R1-Distill-Qwen-7B | (pass@1)                      | 37.9        | 37.6             | [DeepSeek-R1 Paper](https://github.com/deepseek-ai/DeepSeek-R1/blob/main/DeepSeek_R1.pdf) Table 5 |
| GPQADiamond | Negin   | deepseek-ai/DeepSeek-R1-Distill-Qwen-7B | accuracy                      | 52          | 49.1             | [DeepSeek-R1 Paper](https://github.com/deepseek-ai/DeepSeek-R1/blob/main/DeepSeek_R1.pdf) Table 5 |
| MultiPL-E.  | Marianna| Qwen/CodeQwen1.5-7B-Chat                | java (pass@1)                 | 64.0        | 61.04            |  [Big Code Leaderboard](https://huggingface.co/spaces/bigcode/bigcode-models-leaderboard)                                     |
|             |         |                                         | cpp (pass@1)                  | 67.85       | 61.0             |   [Big Code Leaderboard](https://huggingface.co/spaces/bigcode/bigcode-models-leaderboard)                                    |
|             |         |                                         | cs (pass@1)                   | 52.6        | 52.2             |    [Big Code Leaderboard](https://huggingface.co/spaces/bigcode/bigcode-models-leaderboard)                                   |
|             |         |                                         | php (pass@1)                  | 64.7        | 69.22            |   [Big Code Leaderboard](https://huggingface.co/spaces/bigcode/bigcode-models-leaderboard)                                    |
|             |         |                                         | sh (pass@1)                   | 37.0        | 39.2             |    [Qwen2.5-Coder Technical Report](https://arxiv.org/pdf/2409.12186) (Table 17)
|             |         |                                         | ts (pass@1)                   | 73.0        | 71.7             |           [Qwen2.5-Coder Technical Report](https://arxiv.org/pdf/2409.12186) (Table 17)                          |
|             |         |                                         | js (pass@1)                   | 69.5        | 75.2            |           [Qwen2.5-Coder Technical Report](https://arxiv.org/pdf/2409.12186) (Table 17)                          |                                 |
| CRUXEval    | Marianna| Qwen/Qwen2.5-Coder-7B-Instruct          | Input-CoT (pass@1)            | 66.2        | 65.8            |  [Qwen2.5-Coder Technical Report](https://arxiv.org/pdf/2409.12186) (Table 18)                                     |
| CRUXEval    |         |                                         | Output-CoT (pass@1)           | 66.7        | 65.9            |                                     |
| CRUXEval    |         | Qwen/Qwen2.5-Coder-3B-Instruct          | Input-CoT (pass@1)            | 53.4        | 53.2            |                                    |
| CRUXEval    |         |                                         | Output-CoT (pass@1)           | 53.3        | 56.0            |                                     |
>>>>>>> 844b79ff
<|MERGE_RESOLUTION|>--- conflicted
+++ resolved
@@ -69,9 +69,7 @@
 |             |         |                                         | complete (pass@1)             | 41.9        | 40.5             |                                     |
 |             |         | Qwen/Qwen2.5-7B-Instruct                | instruct (pass@1)             | 35.2        | 37.6             |                                     |
 |             |         |                                         | complete (pass@1)             | 46.7        | 46.1             |                                     |
-<<<<<<< HEAD
 | LiveBench   | Negin   | Meta-Llama-3-8B-Instruct                | global_average                | 24.99       | 26.74            | https://livebench.ai/#/?q=3.1
-=======
 |HumanEvalPlus| Sedrick | mistralai/Mistral-7B-Instruct-v0.2      | accuracy (pass@1)             | 27.44       | 36.0             | [EvalPlus Leaderboard](https://evalplus.github.io/leaderboard.html) |
 |             |         | meta-llama/Llama-3.1-8B-Instruct        | accuracy (pass@1)             | 62.2        | 62.8             | [EvalPlus Leaderboard](https://evalplus.github.io/leaderboard.html) |
 |             |         | google/codegemma-7b-it                  | accuracy (pass@1)             | 36.6        | 51.8             | [EvalPlus Leaderboard](https://evalplus.github.io/leaderboard.html) |
@@ -90,5 +88,4 @@
 | CRUXEval    | Marianna| Qwen/Qwen2.5-Coder-7B-Instruct          | Input-CoT (pass@1)            | 66.2        | 65.8            |  [Qwen2.5-Coder Technical Report](https://arxiv.org/pdf/2409.12186) (Table 18)                                     |
 | CRUXEval    |         |                                         | Output-CoT (pass@1)           | 66.7        | 65.9            |                                     |
 | CRUXEval    |         | Qwen/Qwen2.5-Coder-3B-Instruct          | Input-CoT (pass@1)            | 53.4        | 53.2            |                                    |
-| CRUXEval    |         |                                         | Output-CoT (pass@1)           | 53.3        | 56.0            |                                     |
->>>>>>> 844b79ff
+| CRUXEval    |         |                                         | Output-CoT (pass@1)           | 53.3        | 56.0            |                                     |