--- conflicted
+++ resolved
@@ -1,68 +1,5 @@
 # LLM Benchmark Reproduction Results
 
-<<<<<<< HEAD
-| Benchmark   | Tester  | Model                                   | Metric/Score                  | Our Results                    | Reported Results              |
-|-------------|---------|-----------------------------------------|-------------------------------|--------------------------------|------------------------------|
-| Alpaca Eval | Etash   | Meta LLama 3 8b Instruct                | win_rate                      | 24.04                          | 22.57                        |
-|             |         |                                         | standard_error                | 1.27                           | 1.26                         |
-|             |         |                                         | avg_length                    | 1937                           | 1899                         |
-|             |         |                                         | length_controlled_winrate     | 24.24                          | 22.92                        |
-| HumanEval   | Etash   | DeepSeek Coder 6.7B Instruct            | Python                        | 0.798                          | 78.9%                        |
-|             |         |                                         | Bash                          | 0.354                          | 36.7%                        |
-| MBPP        | Etash   | DeepSeek Coder 6.7B Instruct            | pass@1                        | 0.64                           | 65.4%                        |
-| RepoBench   | Negin   | StarCoder                               | EM (cross_file_first)         | 28.0                           | 28.0                         |
-|             |         |                                         | ES (cross_file_first)         | 67.37                          | 69.6                         |
-|             |         |                                         | EM (cross_file_random)        | 37.08                          | 37.3                         |
-|             |         |                                         | ES (cross_file_random)        | 71.28                          | 73.69                        |
-|             |         |                                         | EM (in_file)                  | 34.17                          | 33.8                         |
-|             |         |                                         | ES (in_file)                  | 70.46                          | 72.37                        |
-|             |         |                                         | EM (weighted avg)             | 31.69                          | 31.69                        |
-|             |         |                                         | ES (weighted avg)             | 69.09                          | 71.2                         |
-|             |         | Codegen-350M-mono                       | EM (cross_file_first)         | 15.27                          | 15.14                        |
-|             |         |                                         | ES (cross_file_first)         | 58.03                          | 60.1                         |
-|             |         |                                         | EM (cross_file_random)        | 27.7                           | 27.7                         |
-|             |         |                                         | ES (cross_file_random)        | 67.33                          | 68.9                         |
-|             |         |                                         | EM (in_file)                  | 25.11                          | 25.2                         |
-|             |         |                                         | ES (in_file)                  | 66.28                          | 67.8                         |
-|             |         |                                         | EM (weighted avg)             | 22.12                          | 20.7                         |
-|             |         |                                         | ES (weighted avg)             | 62.9                           | 64.2                         |
-|             |         | Codegen-2B-mono                         | EM (cross_file_first)         | 22.12                          | 22.1                         |
-|             |         |                                         | ES (cross_file_first)         | 62.9                           | 64.9                         |
-|             |         |                                         | EM (cross_file_random)        | 34.18                          | 34.4                         |
-|             |         |                                         | ES (cross_file_random)        | 71.12                          | 72.6                         |
-|             |         |                                         | EM (in_file)                  | 31.14                          | 31.2                         |
-|             |         |                                         | ES (in_file)                  | 69.61                          | 70.93                        |
-|             |         |                                         | EM (weighted avg)             | 27.26                          | 27.3                         |
-|             |         |                                         | ES (weighted avg)             | 66.57                          | 68.3                         |
-|             |         | Codegen-6B-mono                         | EM (cross_file_first)         | 26.81                          | 26.9                         |
-|             |         |                                         | ES (cross_file_first)         | 66.23                          | 67.9                         |
-|             |         |                                         | EM (cross_file_random)        | 38.28                          | 38.3                         |
-|             |         |                                         | ES (cross_file_random)        | 73.34                          | 74.5                         |
-|             |         |                                         | EM (in_file)                  | 34.9                           | 34.96                        |
-|             |         |                                         | ES (in_file)                  | 71.21                          | 72.59                        |
-|             |         |                                         | EM (weighted avg)             | 31.56                          | 31.67                        |
-|             |         |                                         | ES (weighted avg)             | 69.16                          | 70.68                        |
-| MTBench     | Etash   | stabilityai/stablelm-tuned-alpha-7b     |                               | 1.0                            | 2.75                         |
-|             |         | Nexusflow/Starling-LM-7B-beta           |                               | 7.69                           | 8.12                         |
-|             |         | mistralai/Mistral-7B-Instruct-v0.1      |                               | 6.65                           | 6.84                         |
-|             |         | databricks/dolly-v2-12b                 |                               | 1.087                          | 3.28                         |
-| WildBench   | Etash   | princeton-nlp/gemma-2-9b-it-SimPO       |                               | 5.083                          | 5.33                         |
-|             |         | meta-llama/Meta-Llama-3-8B-Instruct     |                               | 3.27                           | 2.92                         |
-| IFEval      | Negin   | meta-llama/Llama-3.1-8B-Instruct        |                               | 79.1                           | 80.4                         |
-| ZeroEval    | Negin   | meta-llama/Llama-3.1-8B-Instruct        |crux                           | 40.75                          | 39.88                        |
-|             |         |                                         |math-l5                        | 24.69                          | 22.19                        |
-|             |         |                                         |zebra                          | 11.70                          | 12.8                         |
-| MixEval     | Negin   | Meta-Llama-3-8B-Instruct                | overall                       | 0.730                          | 75.0                         |
-|             |         |                                         | TriviaQA                      | 0.675                          | 71.7                         |
-|             |         |                                         | MMLU                          | 0.713                          | 71.9                         |
-|             |         |                                         | HellaSwag                     | 0.663                          | 65.7                         |
-| BigCodeBench   | Marianna   | Qwen/Qwen2.5-14B-Instruct           | instruct (pass@1)                       | 41.5                         | 39.8                       |
-| BigCodeBench   | Marianna   | Qwen/Qwen2.5-14B-Instruct           | complete (pass@1)                       | 52.6                         | 52.2                       |
-| BigCodeBench   | Marianna   | meta-llama/Meta-Llama-3.1-8B-Instruct          | instruct (pass@1)                       | 30.7                         | 32.8                      |
-| BigCodeBench   | Marianna   | meta-llama/Meta-Llama-3.1-8B-Instruct          | complete (pass@1)                       | 41.9                         | 40.5                     |
-| BigCodeBench   | Marianna   | Qwen/Qwen2.5-7B-Instruct          | instruct (pass@1)                       | 35.2                        | 37.6                     |
-| BigCodeBench   | Marianna   | Qwen/Qwen2.5-7B-Instruct         | complete (pass@1)                       | 46.7                         | 46.1                     |
-=======
 | Benchmark   | Tester  | Model                                   | Metric/Score                  | Our Results | Reported Results | Reported Results Source             |
 |-------------|---------|-----------------------------------------|-------------------------------|-------------|------------------|-------------------------------------|
 | Alpaca Eval | Etash   | Meta LLama 3 8b Instruct                | win_rate                      | 24.04       | 22.57            |                                     |
@@ -125,4 +62,9 @@
 |             |         | Qwen/Qwen2.5-32B-Instruct               | accuracy                      | 5/30        | 5/30             | [Sky-T1 Blog Post](https://novasky-ai.github.io/posts/sky-t1/) |
 |             |         | Qwen/QwQ-32B-Preview                    | accuracy                      | X/30        | 15/30            | [Sky-T1 Blog Post](https://novasky-ai.github.io/posts/sky-t1/) |
 |             |         | NovaSky-AI/Sky-T1-32B-Preview           | accuracy                      | 11/30        | 13/30            | [Sky-T1 Blog Post](https://novasky-ai.github.io/posts/sky-t1/) |
->>>>>>> cee5592e
+| BigCodeBench   | Marianna   | Qwen/Qwen2.5-14B-Instruct           | instruct (pass@1)                       | 41.5                         | 39.8                       ||
+|    |    | Qwen/Qwen2.5-14B-Instruct           | complete (pass@1)                       | 52.6                         | 52.2                       ||
+|    |    | meta-llama/Meta-Llama-3.1-8B-Instruct          | instruct (pass@1)                       | 30.7                         | 32.8                      ||
+|    |    | meta-llama/Meta-Llama-3.1-8B-Instruct          | complete (pass@1)                       | 41.9                         | 40.5                     ||
+|    |    | Qwen/Qwen2.5-7B-Instruct          | instruct (pass@1)                       | 35.2                        | 37.6                     ||
+|    |    | Qwen/Qwen2.5-7B-Instruct         | complete (pass@1)                       | 46.7                         | 46.1                     ||