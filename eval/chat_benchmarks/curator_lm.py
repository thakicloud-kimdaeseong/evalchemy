--- conflicted
+++ resolved
@@ -9,18 +9,6 @@
 from lm_eval.api.registry import register_model
 from lm_eval.models.api_models import JsonChatStr
 from lm_eval.models.utils import handle_stop_sequences
-<<<<<<< HEAD
-import os
-
-
-class CuratorPrompter(curator.LLM):
-    def prompt(self, row):
-        return row["messages"]
-
-    def parse(self, row, response):
-        return {"response": response}
-=======
->>>>>>> 4f04018f
 
 
 @register_model("curator")
@@ -95,12 +83,6 @@
                 "temperature": temperature,
                 "stop": stop,
             }
-<<<<<<< HEAD
-            self.llm = CuratorPrompter(
-                model_name=self.model_name,
-                generation_params=gen_kwargs,
-                backend_params=backend_params,
-=======
             backend_kwargs = {
                 "invalid_finish_reasons": [
                     "content_filter"
@@ -115,7 +97,6 @@
                 backend_kwargs["max_tokens_per_minute"] = 4_000_000
             self.llm = curator.LLM(
                 model_name=self.model_name, generation_params=gen_kwargs, backend_params=backend_kwargs
->>>>>>> 4f04018f
             )
         else:
             assert self.gen_kwargs == gen_kwargs, "Generation parameters must be the same for all requests in curator"
